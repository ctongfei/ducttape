<<<<<<< HEAD
# COMMANDS: the bash commands from some task
submitter shell :: COMMANDS {
  action run {
=======
submitter sge :: COMMANDS // the bash commands from some task 
               {
  action run > exit_code {
>>>>>>> b83d667c
    $COMMANDS
  }
}

task hello {
  echo hello
}<|MERGE_RESOLUTION|>--- conflicted
+++ resolved
@@ -1,12 +1,6 @@
-<<<<<<< HEAD
 # COMMANDS: the bash commands from some task
 submitter shell :: COMMANDS {
   action run {
-=======
-submitter sge :: COMMANDS // the bash commands from some task 
-               {
-  action run > exit_code {
->>>>>>> b83d667c
     $COMMANDS
   }
 }
