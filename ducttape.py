#!/usr/bin/env python
import sys
import os
import os.path
import inspect
import subprocess
import datetime
import socket
import time
import shutil

import submitters
from ductutil import *

scriptDir = get_ducttape_dir()

def showHeader():
    print >>sys.stderr, "DuctTape V1.0 alpha (c) 2011 by Jonathan Clark"
    print >>sys.stderr
showHeader()

def getStatusScript(runScript):
    toks = runScript.split('.')
    toks[-1:-1] = ['status']
    statusScript = '.'.join(toks)
    return statusScript

class Path(object):
    def __init__(self, path):
        self.absPath = path
    def __str__(self):
        return self.absPath

class FuturePath(Path):
    pass

class BranchEdge(object):

    def __init__(self):
        self.files = dict()
        self.params = dict()

    def use_files(self, **kwargs):
        self.files = kwargs

    def use_params(self, **kwargs):
        self.params = kwargs

class BranchPoint(object):
    def __init__(self, name):
        self.name = name
        self.edges = dict()

    # add a new edge to this branch point
    def add(self, edgeName):
        edge = BranchEdge()
        self.edges[edgeName] = edge
        return edge

class Tool(object):
    def __init__(self, workflow, script, name, realization, submitter, versioner):
        self.script = script
        self.statusScript = getStatusScript(script)
        self.reports = dict()
        self.env = dict()
        self.name = name 
        self.realization = realization
        self.submitter = submitter
        self.versioner = versioner
        self.workflow = workflow

        # baseDir is already guaranteed to be an absolute path
        self.workDir = '{0}/{1}/{2}'.format(workflow.baseDir, name, '-'.join(realization))
        self.stdoutFile = '{0}/ducttape.job.stdout'.format(self.workDir)
        self.stderrFile = '{0}/ducttape.job.stderr'.format(self.workDir)
        self.startFile = '{0}/ducttape.START'.format(self.workDir)
        self.endFile = '{0}/ducttape.COMPLETED'.format(self.workDir)

        # Find paths to required software
        # TODO: Read required tools from script
        requiredSoftware = ['cdec']
        for who in requiredSoftware:
            try:
                # get absolute path to software
                where = workflow.softwarePaths[who]
                scriptVar = 'T_{0}'.format(who)
                self.env[scriptVar] = where
                if not os.path.exists(where):
                    self._error('Software package {0} not found at {1}'.format(who, where))
            except KeyError:
                self._error('No path specified for required software package {0}'.format(who))
        
        # Do some PATH trickery to make sure libducttape.bash can be found
        externalPath = os.environ.get("PATH")
        self.env['PATH'] = '{0}:{1}'.format(externalPath, scriptDir)
        libPath = '{0}/libducttape.bash'.format(scriptDir)
        if not os.path.exists(libPath):
            raise Exception('Could not find required file {0}'.format(libPath))
        # TODO: Parse bash script to determine what inputs/outputs/parameters are legal

    def inputs(self, **kwargs):
        for key, path in kwargs.iteritems():
            scriptVar = 'I_{0}'.format(key)
            self.env[scriptVar] = path.absPath

#            if type(path) != type(FuturePath):
#                if not sys.path.exists(path):
#                    self.error('Input path does not exist: '+path)

    def params(self, **kwargs):
        for key, value in kwargs.iteritems():
            scriptVar = 'P_{0}'.format(key)
            self.env[scriptVar] = str(value)

    def outputs(self, *outnames):
        paths = []
        for outname in outnames:
            scriptVar = 'O_{0}'.format(outname)
            value = self.workDir + '/' + outname
            self.env[scriptVar] = value
            paths.append(FuturePath(value))
        return paths

    def report(self, group, script):
        absScript = os.path.abspath(self.workflow.toolsDir+'/'+script)
        if not os.path.exists(absScript):
            self.workflow._error('Report script not found at {0} for report group {1}: {2}'
                       .format(self.full_name(), group, absScript))
        self.reports[group] = absScript

    def full_name(self):
        return '{0}-{1}'.format(self.name, '-'.join(self.realization))

    # Usage: use kwargs
    def _report(self, group):
        # Only report after things have finished running
        if group in self.reports and os.path.exists(self.endFile):
            reportScript = self.reports[group]
            try:
                # TODO: Cache reports?
                # TODO: Make tools like METEOR X-Ray trivial to include in reports?
                (stdout, stderr) = check_output(reportScript, shell=True, cwd=self.workDir)
                for line in stdout.split('\n'):
                    fields = line.split('\t')
                    yield fields
            except:
                raise

    # Usage: use kwargs
    def _status(self, verbose, runningOnly):

        show = False
        if os.path.exists(self.startFile):
            show = True
            startTime = open(self.startFile).readline().strip()
            
        finishTime = ''
        if os.path.exists(self.endFile):
            if runningOnly:
                show = False
            else:
                finishTime = open(self.endFile).readline().strip()

        if not show:
            return

        yield '=== {0} ===\n'.format(self.full_name())
        yield 'Started at {0}\n'.format(startTime)
        if finishTime:
            yield 'Completed at {0}\n'.format(finishTime)

        if os.path.exists(self.statusScript):
            try:
                if verbose:
                    vFlag = ' -v'
                else:
                    vFlag = ''
                (stdout, stderr) = check_output(self.statusScript+vFlag, shell=True, cwd=self.workDir)
                for line in stdout.split('\n'):
                    yield line
            except:
                raise

        yield '\n'

    def _run(self):

        pid = os.getpid()
        host = socket.gethostname()

        if os.path.exists(self.endFile):
            print >>sys.stderr, 'Step already completed according to {0}'.format(self.endFile)
            return
        elif os.path.exists(self.startFile):
            startInfo = loadKVFile(self.startFile)
            oldHost = startInfo['Hostname']
            oldPid = startInfo['pid']
            if oldHost == host:
                if isPidRunning(oldPid):
                    print >>sys.stderr, 'Another process is already running this step. Waiting for completion...'
                    while isPidRunning(oldPid) and not os.path.exists(self.endFile):
                        time.sleep(15)
                    if not os.path.exists(self.endFile):
                        raise Exception('Competing process died and failed to complete {0}'.format(self.full_name()))
                    else:
                        print >>sys.stderr, 'Another process completed {0}'.format(self.full_name())
                else:
                    print >>sys.stderr, 'Another process on this host previously attempted this step, but failed. Retrying...'
                    shutil.rmtree(self.workDir)
            else:
                raise Exception('Step is already in progress according to {0}, but it was started from {1} on pid {2}. Try rerunning me on the same host so that I can tell if the process is still running.'.format(self.startFile, oldHost, oldPid))

        # Create directories
        if not os.path.exists(self.workDir):
            os.makedirs(self.workDir)
        
        writeKVFile(self.startFile, {'SubmitTime': datetime.datetime.now(),
                                'Hostname': host,
                                'pid': pid})
        try:
            print 'Running {0}'.format(self.name)
            self.submitter.run(self)
            print 'Completed {0}'.format(self.name)
            writeFile(self.endFile, str(datetime.datetime.now()))
        except subprocess.CalledProcessError as e:
            print "Error while running", self.name, ":", str(e)
            raise Exception('Died while running {0}'.format(self.full_name()))

class Workflow(object):

    # Recommended usage: Workflow(baseDir='/my/base/directory'...)
    def __init__(self, baseDir, toolsDir, paths):
        self.errors = []
        self.graph = []
        self.baseDir = os.path.abspath(baseDir)
        self.toolsDir = os.path.abspath(toolsDir)
        if not os.path.exists(self.baseDir):
            os.makedirs(self.baseDir)
            #raise Exception('Workflow base directory not found: {0}'.format(self.baseDir))
        self.softwarePaths = dict()
        for line in open(paths):
            (key, value) = line.strip().split('=')
            self.softwarePaths[key.strip()] = value.strip()

    def _error(self, msg):
        # Get line number and source file name of workflow
        f = inspect.stack()[2][0]
        callStr = ' (%s:%d)'%(f.f_code.co_filename, f.f_lineno)

        MAX_ERRORS = 50
        self.errors.append(msg + callStr)
        if len(self.errors) > MAX_ERRORS:
            self._showErrors()
            sys.exit(1)

    def _showErrors(self):
        for error in self.errors:
            print 'ERROR:', error

    # Use a file from the filesystem
    def file(self, filename, **kwargs):
        absPath = os.path.abspath(filename)
        if not os.path.exists(absPath):
            self._error('File not found: {0}'.format(absPath))
        return Path(absPath)
        # TODO: Errors for unrecognized kwargs

    # Recommended usage: tool('script/path', name='MyName')
    def tool(self, script, name, submitter=submitters.Local()):                
        realization = ['btecZhEn', 'btecGlc1']
        script = os.path.abspath(self.toolsDir+'/'+script)
        if not os.path.exists(script):
            self._error('Tool script not found: {0}'.format(script))
        t = Tool(self, script, name, realization, submitter, versioner)
        self.graph.append(t)
        return t

    def branch(self, name):
        b = Branch(name)
        self.branches[name] = b
        return b

    def report(self, group):
        """An alternate mode to run in which reported values are given directly to user code. """
        for tool in self.graph:
            if group in tool.reports:
                # NOTE: 3rd item of tuple is itself a generator
                yield (tool, tool._report(group))

    def run(self):

        if len(self.errors) > 0:
            self._showErrors()
            sys.exit(1)

        from optparse import OptionParser
        parser = OptionParser()
        parser.add_option("-f", "--file", dest="filename",
                  help="write report to FILE", metavar="FILE")
        parser.add_option("-q", "--quiet",
                  action="store_false", dest="verbose", default=True,
                  help="don't print status messages to stdout")

        #(options, args) = parser.parse_args()
        args = sys.argv[1:]

        if not len(args) >= 1:
            print >>sys.stderr, 'Usage: [options...] action'
            print >>sys.stderr
            print >>sys.stderr, 'Valid actions: run'
            sys.exit(1)

        action = args[0]

        if action == 'run':
            # TODO: Topological sort or agenda-based executor with serial (yield) and async impl
            try:
                for tool in self.graph:
                    tool._run()
            except Exception as e:
                raise
            
        elif action == 'status':
            # TODO: running only/all
            # verbose or not
            v = ('-v' in args)
            runningOnly = ('-r' in args)
            try:
                for tool in self.graph:
                    for line in tool._status(verbose=v, runningOnly=runningOnly):
                        print line
            except Exception as e:
                raise

        elif action == 'report':
            grp = ''
            if len(args) == 3 and args[1] == '--group':
                grp = args[2]

            for (vertex, data) in self.report(group=grp):
                print >>sys.stderr, '=== {0} ==='.format(vertex.full_name())
                for fields in data:
                    print >>sys.stderr, '\t'.join(fields)

<<<<<<< HEAD
        elif action == 'branches':
            for b in self.branches:
                print >>sys.stderr, b.name, '\t', ' '.join(b.edges.keys())
=======
        elif action == 'webui':
            import cgi
            from BaseHTTPServer import BaseHTTPRequestHandler, HTTPServer

            workflow = self
            class MyHandler(BaseHTTPRequestHandler):
                def do_GET(self):
                    if True or self.path.endswith(".htm"):
                        self.send_response(200)
                        self.send_header('Content-type','text/html')
                        self.end_headers()
                        self.wfile.write('<h1>DuctTape V1.0 alpha</h1>\n')
                        for tool in workflow.graph:
                            for line in tool._status(verbose=True, runningOnly=False):
                                self.wfile.write(line + '<br>\n')
                    else:
                        self.send_response(404)

            server = HTTPServer(('localhost', 4242), MyHandler)
            print 'started httpserver...'
            server.serve_forever()

>>>>>>> 480f21af
        else:
            print >>sys.stderr, 'Unrecognized action: {0}'.format(action)
            sys.exit(1)
            
            
            
    <|MERGE_RESOLUTION|>--- conflicted
+++ resolved
@@ -342,11 +342,10 @@
                 for fields in data:
                     print >>sys.stderr, '\t'.join(fields)
 
-<<<<<<< HEAD
         elif action == 'branches':
             for b in self.branches:
                 print >>sys.stderr, b.name, '\t', ' '.join(b.edges.keys())
-=======
+
         elif action == 'webui':
             import cgi
             from BaseHTTPServer import BaseHTTPRequestHandler, HTTPServer
@@ -369,7 +368,6 @@
             print 'started httpserver...'
             server.serve_forever()
 
->>>>>>> 480f21af
         else:
             print >>sys.stderr, 'Unrecognized action: {0}'.format(action)
             sys.exit(1)
