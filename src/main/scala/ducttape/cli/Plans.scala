package ducttape.cli

import collection._
import ducttape.syntax.FileFormatException
import ducttape.workflow.Realization
import ducttape.workflow.HyperWorkflow
import ducttape.workflow.BranchPoint
import ducttape.workflow.Branch
import ducttape.workflow.PlanPolicy
import ducttape.workflow.OneOff
import ducttape.workflow.PatternFilter
import ducttape.workflow.VertexFilter
import ducttape.workflow.RealTask
import ducttape.workflow.SpecGroup
import ducttape.workflow.Types.UnpackedWorkVert
import ducttape.workflow.Types.PackedWorkVert
import ducttape.workflow.Types.WorkflowMetaEdge
import ducttape.workflow.Types.WorkflowEdge
import ducttape.workflow.RealizationPlan
import ducttape.workflow.TaskTemplate
import ducttape.workflow.builder.WorkflowBuilder
import ducttape.util.Optional

import grizzled.slf4j.Logging

// TODO: Disconnect from CLI and move to workflow package
object Plans extends Logging {
  
  // implemented the second forward pass through the HyperDAG
  // using a PatternFilter
  def getCandidates(workflow: HyperWorkflow,
                    plan: RealizationPlan,
                    explainCallback: (Option[String], =>String, =>String, Boolean) => Unit,
                    graftRelaxations: Map[PackedWorkVert, Set[Branch]])
      : Map[(String,Realization), RealTask] = {
    val numCores = 1
    // tasks only know about their parents in the form of (taskName, realization)
    // not as references to their realized tasks. this lets them get garbage collected
    // and reduces memory usage. however, we need all the candidate realized tasks on hand
    // (pre-filtered by realization, but not by goal vertex) so that we can make
    // a backward pass over the unpacked DAG
    val candidates = new mutable.HashMap[(String,Realization), RealTask]

    def explainCallbackCurried(vertexName: => String, msg: => String, accepted: Boolean)
      = explainCallback(plan.name, vertexName, msg, accepted)

    // this is the most important place for us to pass the filter to unpackedWalker!
    workflow.unpackedWalker(PatternFilter(plan.realizations, graftRelaxations), explainCallbackCurried).
      foreach(numCores, { v: UnpackedWorkVert =>
        val taskT: TaskTemplate = v.packed.value.get
        val task: RealTask = taskT.realize(v)
        candidates += (task.name, task.realization) -> task
    })
    candidates
  }
    
  /**
   * explainCallback is used to provide information about why certain realizations
   * are not included in some plan. args are (plan: String)(msg: String)
   *
   * planName specifies a specific plan name that should be used. if not specified, the union of all plans is used.
   */
  def NO_EXPLAIN(planName: Option[String], vertexName: => String, msg: => String, accepted: Boolean) {}
  def getPlannedVertices(workflow: HyperWorkflow,
                         explainCallback: (Option[String], =>String, =>String, Boolean) => Unit = NO_EXPLAIN,
                         errorOnZeroTasks: Boolean = true,
                         planName: Option[String] = None)
                        (implicit conf: Config): PlanPolicy = {
    
    // Pass 1: One backward pass per task that has a branch graft
    //   tasks that are dependents of branch grafts will always be run for the realization
    //   required by the branch graft
    // Note: Since this algorithm is a bit simplistic, we might actually introduce a few *extra*
    //   realizations that shouldn't be selected.

    debug("Finding graft relaxations...")
    // NOTE: We work directly on the backing HyperDAG, not the PhantomMetaHyperDAG
    val graftRelaxations = new mutable.HashMap[PackedWorkVert, mutable.HashSet[Branch]]
    // don't visit the same vertex many times
    val visited = new mutable.HashSet[PackedWorkVert]
    
    for (v: PackedWorkVert <- workflow.dag.delegate.delegate.packedWalker) {
      workflow.dag.delegate.delegate.inEdges(v).foreach { hyperedge: WorkflowEdge =>
        trace("Considering hyperedge with sources: " + workflow.dag.sources(hyperedge))

        // TODO: Record the realizations for which this graft is required?
        hyperedge.e.foreach { specGroup: SpecGroup =>
          trace("Considering edge: %s".format(specGroup))
          if (specGroup != null && !specGroup.grafts.isEmpty) {
            // recursively find all dependencies of this vertex & add graft relaxations

            // TODO: This is overzealous since these are not necessarily
            //   all dependencies in the unpacked DAG
<<<<<<< HEAD
            def visitDependencies(dep: PackedWorkVert) {
              val relaxationsAtDep = graftRelaxations.getOrElseUpdate(dep, new mutable.HashSet)
              // note: this check is key to making this code block efficient
              if (!specGroup.grafts.forall { graft: Branch => relaxationsAtDep.contains(graft) }) {
                debug("%s: Dependency %s added new grafts: %s".format(v, dep, specGroup.grafts))
                specGroup.grafts.foreach { graft: Branch => relaxationsAtDep += graft }
                workflow.dag.delegate.delegate.parents(dep).foreach(visitDependencies(_))
              } else {
                trace("%s: Dependency %s already has grafts: %s".format(v, dep, specGroup.grafts))
              }
            }
            visitDependencies(v)
=======
            def visitDependencies(v: PackedWorkVert, specGroup: SpecGroup) {
              val relaxationsAtV = graftRelaxations.getOrElseUpdate(v, new mutable.HashSet)
              // note: this check is key to making this code block efficient
              if (!specGroup.grafts.forall { graft: Branch => relaxationsAtV.contains(graft) }) {
                specGroup.grafts.foreach { graft: Branch => relaxationsAtV += graft }
                workflow.dag.delegate.delegate.parents(v).foreach(visitDependencies(_, specGroup))
              }
            }
            visitDependencies(v, specGroup)
            //System.err.println("%s: Grafts for dependency %s are: %s".format(v, dep, specGroup.grafts))
>>>>>>> ba7718f3
          }
        }
      }
    }
    
    debug {
      for ( (v, set) <- graftRelaxations) {
        debug("Found graft relaxation: %s -> %s".format(v, set.toString))
      }
<<<<<<< HEAD
      "Found %d graft relaxations total.".format(graftRelaxations.size)
=======
      "</grafts>"
>>>>>>> ba7718f3
    }
    
    workflow.plans match {
      case Nil => {
        System.err.println("No plans specified in workflow -- Using default one-off realization plan: " +
          "Each realization will have no more than 1 non-baseline branch")
        		
        def explainCallbackCurried(vertexName: => String, msg: => String, accepted: Boolean)
          = explainCallback(Some("default one-off"), vertexName, msg, accepted)

        val planPolicy = OneOff(graftRelaxations)	
        // walk the one-off plan, for the benefit of the explainCallback,
        // not because we actually store any information from it
        workflow.unpackedWalker(planPolicy, explainCallbackCurried).foreach { v: UnpackedWorkVert => ; }  
        planPolicy
      }
      case _ => {
        System.err.println("Finding hyperpaths contained in plan...")
         
        val vertexFilter = new mutable.HashSet[(String,Realization)]
        val plans: Seq[RealizationPlan] = planName match {
          case None => workflow.plans
          case Some(name) => workflow.plans.filter(_.name == Some(name)) match {
            // TODO: Change to CLI exception?
            case Seq() => throw new RuntimeException("Specified plan not found: '%s'. Candidates are: ".format(name, workflow.plans.map(_.name.getOrElse("*anonymous*")).mkString(" ")))
            case matches @ _ => matches
          }
        }
        for (plan: RealizationPlan <- plans) {
          val planName: String = plan.name.getOrElse("*anonymous*")
          System.err.println("Finding vertices for plan: %s".format(planName))
          
          // Pass 2: Forward pass through the HyperDAG using a PatternFilter
          //   so that we can discover which realizations are valid at each goal task
          // Note: This isn't as simple as taking the cross-product of branches that have been seen at all dependents
          //   since some branch points may become visible or invisible based on which branches are active.
          val candidates: Map[(String,Realization), RealTask]
            = getCandidates(workflow, plan, explainCallback, graftRelaxations)
          val fronteir = new mutable.Queue[RealTask]
          
          System.err.println("Have %d candidate tasks matching plan's realizations: %s".format(
            candidates.size, candidates.map(_._1).map(_._1).toSet.toSeq.sorted.mkString(" ")))
          
          // Initialize for Pass 3: Take the union over active plans
          //   to obtain the realizations desired for each goal task 
          // initialize with all valid realizations of the goal vertex
          // (realizations have already been filtered during HyperDAG traversal)
          for (goalTask <- plan.goalTasks) {
            val goalRealTasks: Iterable[RealTask] = candidates.filter {
              case ( (tName, _), _) => tName == goalTask
            } map { _._2 }
            System.err.println("Found %d realizations of goal task %s: %s".
              format(goalRealTasks.size, goalTask, goalRealTasks.map(_.realization).mkString(" ")))
              
            // TODO: Now we need to trim off any extra realizations that were introduced for the sake
            // of grafts?
            fronteir ++= goalRealTasks
          }
          
          // Pass 3: Do backward dependency resolution starting at goals
          val seen = new mutable.HashSet[RealTask]
          while (fronteir.size > 0) {
            val task: RealTask = fronteir.dequeue
            debug("Tracing back from task " + task)
            // add all parents (aka antecedents) to frontier
            if (!seen(task)) {
              try {
                val antTasks: Set[RealTask] = task.antecedents.
                  map { case (taskName, real) => candidates(taskName, real) }
                fronteir ++= antTasks
              } catch {
                case e: NoSuchElementException => {
                  throw new RuntimeException("Error while trying to find antecedent tasks of %s".format(task), e)
                }
              }
            }
            // mark this task as seen
            seen += task
          }
          
          // everything we saw is required to execute this realization plan to its goal vertices
          System.err.println("Found %d vertices implied by realization plan %s".format(seen.size, planName))
          
          // this is almost certainly not what the user intended
          if (seen.isEmpty && errorOnZeroTasks) {
            throw new FileFormatException("Plan includes zero tasks", plan.planDef)
          }
          vertexFilter ++= seen.map { task => (task.name, task.realization) }
        }
        System.err.println("Union of all planned vertices has size %d".format(vertexFilter.size))
        VertexFilter(vertexFilter)
      }
    }
  }
}<|MERGE_RESOLUTION|>--- conflicted
+++ resolved
@@ -91,31 +91,18 @@
 
             // TODO: This is overzealous since these are not necessarily
             //   all dependencies in the unpacked DAG
-<<<<<<< HEAD
-            def visitDependencies(dep: PackedWorkVert) {
+            def visitDependencies(dep: PackedWorkVert, specGroup: SpecGroup) {
               val relaxationsAtDep = graftRelaxations.getOrElseUpdate(dep, new mutable.HashSet)
               // note: this check is key to making this code block efficient
               if (!specGroup.grafts.forall { graft: Branch => relaxationsAtDep.contains(graft) }) {
                 debug("%s: Dependency %s added new grafts: %s".format(v, dep, specGroup.grafts))
                 specGroup.grafts.foreach { graft: Branch => relaxationsAtDep += graft }
-                workflow.dag.delegate.delegate.parents(dep).foreach(visitDependencies(_))
+                workflow.dag.delegate.delegate.parents(dep).foreach(visitDependencies(_, specGroup))
               } else {
                 trace("%s: Dependency %s already has grafts: %s".format(v, dep, specGroup.grafts))
               }
             }
-            visitDependencies(v)
-=======
-            def visitDependencies(v: PackedWorkVert, specGroup: SpecGroup) {
-              val relaxationsAtV = graftRelaxations.getOrElseUpdate(v, new mutable.HashSet)
-              // note: this check is key to making this code block efficient
-              if (!specGroup.grafts.forall { graft: Branch => relaxationsAtV.contains(graft) }) {
-                specGroup.grafts.foreach { graft: Branch => relaxationsAtV += graft }
-                workflow.dag.delegate.delegate.parents(v).foreach(visitDependencies(_, specGroup))
-              }
-            }
             visitDependencies(v, specGroup)
-            //System.err.println("%s: Grafts for dependency %s are: %s".format(v, dep, specGroup.grafts))
->>>>>>> ba7718f3
           }
         }
       }
@@ -125,11 +112,7 @@
       for ( (v, set) <- graftRelaxations) {
         debug("Found graft relaxation: %s -> %s".format(v, set.toString))
       }
-<<<<<<< HEAD
       "Found %d graft relaxations total.".format(graftRelaxations.size)
-=======
-      "</grafts>"
->>>>>>> ba7718f3
     }
     
     workflow.plans match {
