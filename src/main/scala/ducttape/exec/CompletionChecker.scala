package ducttape.exec

import java.io.File

import collection._

import ducttape.util.Files
import ducttape.util.OrderedSet
import ducttape.util.MutableOrderedSet
import ducttape.workflow.Realization
import ducttape.workflow.VersionedTask
import ducttape.workflow.VersionedTaskId
import ducttape.versioner.WorkflowVersionInfo

import grizzled.slf4j.Logging

// checks the state of a task directory to make sure things completed as expected
// TODO: Return a set object with incomplete nodes that can be handed to future passes
// so that completion checking is atomic
object CompletionChecker extends Logging {
  
  def isExitCodeZero(exitCodeFile: File): Boolean = {
    try {
      Files.read(exitCodeFile)(0).trim == "0"
    } catch {
      case _ => false
    }
  } 
  
  def isComplete(taskEnv: TaskEnvironment, msgCallback: String => Unit = (msg: String) => { ; } ): Boolean = {
    
    // TODO: Grep stdout/stderr for "error"
    // TODO: Move this check and make it check file size and date with fallback to checksums? or always checksums? or checksum only if files are under a certain size?
    // use a series of thunks so that we don't try to open non-existent files
    val conditions: Seq[(() => Boolean, String)] = (
      Seq(( () => taskEnv.where.exists, "No previous output"),
          ( () => taskEnv.exitCodeFile.exists, "Exit code file does not exist"),
          ( () => isExitCodeZero(taskEnv.exitCodeFile), "Non-zero exit code"),
          ( () => taskEnv.stdoutFile.exists, "Stdout file does not exist"),
          ( () => taskEnv.stderrFile.exists, "Stderr file does not exist"),
          ( () => !isInvalidated(taskEnv), "Previous version is complete, but invalidated")) ++
          
      taskEnv.outputs.map { case (_,f) => ( () => new File(f).exists, "%s does not exist".format(f)) }
    )
    
    conditions.forall { case (cond, msg) =>
      val conditionHolds = cond()
      if (!conditionHolds)
        msgCallback("Task incomplete %s/%s: %s".format(taskEnv.task.name, taskEnv.task.realization.toString, msg))
      conditionHolds
    }
  }

  def isInvalidated(taskEnv: TaskEnvironment): Boolean = taskEnv.invalidatedFile.exists

  def invalidate(taskEnv: TaskEnvironment): Boolean = taskEnv.invalidatedFile.createNewFile

  // not recommended -- but sometimes manual intervention is required
  // and the user just wants the workflow to continue
  def forceCompletion(taskEnv: TaskEnvironment) {
    Files.write("0", taskEnv.exitCodeFile)
    val files = List(taskEnv.stdoutFile, taskEnv.stderrFile) ++ taskEnv.outputs.map{case (_,f) => new File(f)}
    for (file <- files) {
      if (!taskEnv.stdoutFile.exists) {
        Files.write("", taskEnv.stdoutFile)
      }
    }
    if (!isComplete(taskEnv)) {
      throw new RuntimeException("Failed to force completion of task")
    }
  }
  
  def hasPartialOutput(taskEnv: TaskEnvironment) = taskEnv.where.exists
  def isBroken(taskEnv: TaskEnvironment) = taskEnv.where.exists && !taskEnv.versionFile.exists
  def isLocked(taskEnv: TaskEnvironment) = taskEnv.lockFile.exists
}

// the initVersioner is generally the MostRecentWorkflowVersioner, so that we can check if
// the most recent result is untouched, invalid, partial, or complete
//
// use msgCallback to show info about why tasks aren't complete
class CompletionChecker(dirs: DirectoryArchitect,
                        unionVersion: WorkflowVersionInfo,
                        nextWorkflowVersion: Int,
                        msgCallback: String => Unit) extends UnpackedDagVisitor with Logging {

  // we make a single pass to atomically determine what needs to be done
  // so that we can then prompt the user for confirmation
  // note: this is one of the major reasons that ducttape is a graph specification
  // language with an imperative language (bash) nested within --
  // if ducttape were turing complete, this multi-pass approach wouldn't be possible
  private val _completedVersions = new MutableOrderedSet[VersionedTaskId]
  private val _todoVersions = new MutableOrderedSet[VersionedTaskId]
  private val _completed = new MutableOrderedSet[(String,Realization)] // TODO: Change datatype of realization?
  private val _partial = new MutableOrderedSet[(String,Realization)] // not complete, but has partial output
  private val _todo = new MutableOrderedSet[(String,Realization)]
  private val _broken = new MutableOrderedSet[(String,Realization)]
  private val _locked = new MutableOrderedSet[(String,Realization)]

  // NOTE: completed never includes invalidated
  def completedVersions: OrderedSet[VersionedTaskId] = _completedVersions
  def todoVersions: OrderedSet[VersionedTaskId] = _todoVersions
  def completed: OrderedSet[(String,Realization)] = _completed
  def partial: OrderedSet[(String,Realization)] = _partial
  def todo: OrderedSet[(String,Realization)] = _todo
  def broken: OrderedSet[(String,Realization)] = _broken
  def locked: OrderedSet[(String,Realization)] = _locked

  // the version of this task will be drawn from the "union" workflow version info
  override def visit(task: VersionedTask) {
    debug("Checking $task")
    val taskEnv = new TaskEnvironment(dirs, task)

    if (CompletionChecker.isComplete(taskEnv, msgCallback)) {
      _completedVersions += task.toVersionedTaskId
      _completed += ((task.name, task.realization))
    } else {
      // do NOT reuse the existing task for its version
      // since we're about to create a new version
      // and there's no way for the union workflow versioner
      // to know whether or not we'll use the existing version or not
      //
      // The walker is versioning with the "union" version --
      // If it has no version for this task, we'll get the "next" workflow version (which is fine)
      // But if it gave us a previous version, we want to reject that version and start a new one
      _todoVersions += new VersionedTaskId(task.name, task.realization.toCanonicalString, nextWorkflowVersion)
      _todo += ((task.name, task.realization))
<<<<<<< HEAD
=======
      debug(s"Todo: $task (Version $nextWorkflowVersion)")
>>>>>>> 1ef91956

      // Important: Check for locking *before* checking if something is broken
      // since not all output files may exist while another process is working on this task
      if (CompletionChecker.isLocked(taskEnv)) {
<<<<<<< HEAD
        debug("Locked: " + task)
        _locked += ((task.name, task.realization))
        
      } else if (CompletionChecker.isBroken(taskEnv)) {
        debug("Broken: " + task)
=======
        debug(s"Locked: $task")
        _locked += ((task.name, task.realization))
        
      } else if (CompletionChecker.isBroken(taskEnv)) {
        debug(s"Broken: $task")
>>>>>>> 1ef91956
        _broken += ((task.name, task.realization))
        
      } else if (CompletionChecker.hasPartialOutput(taskEnv)) {
        debug(s"Partially complete: $task")
        _partial += ((task.name, task.realization))
      }
    }
  }
}<|MERGE_RESOLUTION|>--- conflicted
+++ resolved
@@ -125,27 +125,16 @@
       // But if it gave us a previous version, we want to reject that version and start a new one
       _todoVersions += new VersionedTaskId(task.name, task.realization.toCanonicalString, nextWorkflowVersion)
       _todo += ((task.name, task.realization))
-<<<<<<< HEAD
-=======
       debug(s"Todo: $task (Version $nextWorkflowVersion)")
->>>>>>> 1ef91956
 
       // Important: Check for locking *before* checking if something is broken
       // since not all output files may exist while another process is working on this task
       if (CompletionChecker.isLocked(taskEnv)) {
-<<<<<<< HEAD
-        debug("Locked: " + task)
-        _locked += ((task.name, task.realization))
-        
-      } else if (CompletionChecker.isBroken(taskEnv)) {
-        debug("Broken: " + task)
-=======
         debug(s"Locked: $task")
         _locked += ((task.name, task.realization))
         
       } else if (CompletionChecker.isBroken(taskEnv)) {
         debug(s"Broken: $task")
->>>>>>> 1ef91956
         _broken += ((task.name, task.realization))
         
       } else if (CompletionChecker.hasPartialOutput(taskEnv)) {
