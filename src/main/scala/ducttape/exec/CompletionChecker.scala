package ducttape.exec

import java.io.File

import collection._

import ducttape.util.Files
import ducttape.util.OrderedSet
import ducttape.util.MutableOrderedSet
import ducttape.workflow.Realization
import ducttape.workflow.VersionedTask
import ducttape.workflow.VersionedTaskId
import ducttape.versioner.WorkflowVersionInfo

import grizzled.slf4j.Logging

// checks the state of a task directory to make sure things completed as expected
// TODO: Return a set object with incomplete nodes that can be handed to future passes
// so that completion checking is atomic
object CompletionChecker extends Logging {
  
  def isExitCodeZero(exitCodeFile: File): Boolean = {
    try {
      Files.read(exitCodeFile)(0).trim == "0"
    } catch {
      case _: Throwable => false
    }
  } 
  
  def isComplete(taskEnv: TaskEnvironment, msgCallback: String => Unit = (msg: String) => { ; } ): Boolean = {
    
    // TODO: Grep stdout/stderr for "error"
    // TODO: Move this check and make it check file size and date with fallback to checksums? or always checksums? or checksum only if files are under a certain size?
    // use a series of thunks so that we don't try to open non-existent files
    val conditions: Seq[(() => Boolean, String)] = (
      Seq(( () => taskEnv.where.exists, "No previous output"),
          ( () => taskEnv.exitCodeFile.exists, "Exit code file does not exist"),
          ( () => isExitCodeZero(taskEnv.exitCodeFile), "Non-zero exit code"),
          ( () => taskEnv.stdoutFile.exists, "Stdout file does not exist"),
          ( () => taskEnv.stderrFile.exists, "Stderr file does not exist"),
          ( () => !isInvalidated(taskEnv), "Previous version is complete, but invalidated")) ++
          
      taskEnv.outputs.map { case (_,f) => ( () => new File(f).exists, "%s does not exist".format(f)) }
    )
    
    conditions.forall { case (cond, msg) =>
      val conditionHolds = cond()
      if (!conditionHolds)
        msgCallback("Task incomplete %s/%s: %s".format(taskEnv.task.name, taskEnv.task.realization.toString, msg))
      conditionHolds
    }
  }

  def isInvalidated(taskEnv: TaskEnvironment): Boolean = taskEnv.invalidatedFile.exists

  def invalidate(taskEnv: TaskEnvironment): Boolean = taskEnv.invalidatedFile.createNewFile

  // not recommended -- but sometimes manual intervention is required
  // and the user just wants the workflow to continue
  def forceCompletion(taskEnv: TaskEnvironment) {
    Files.write("0", taskEnv.exitCodeFile)
    val files = List(taskEnv.stdoutFile, taskEnv.stderrFile) ++ taskEnv.outputs.map{case (_,f) => new File(f)}
    for (file <- files) {
      if (!taskEnv.stdoutFile.exists) {
        Files.write("", taskEnv.stdoutFile)
      }
    }
    if (!isComplete(taskEnv)) {
      throw new RuntimeException("Failed to force completion of task")
    }
  }
  
  def hasPartialOutput(taskEnv: TaskEnvironment) = taskEnv.where.exists
  def isBroken(taskEnv: TaskEnvironment) = taskEnv.where.exists && !taskEnv.versionFile.exists
  def isLocked(taskEnv: TaskEnvironment) = taskEnv.lockFile.exists
}

// the initVersioner is generally the MostRecentWorkflowVersioner, so that we can check if
// the most recent result is untouched, invalid, partial, or complete
//
// use msgCallback to show info about why tasks aren't complete
class CompletionChecker(dirs: DirectoryArchitect,
                        unionVersion: WorkflowVersionInfo,
                        nextWorkflowVersion: Int,
                        msgCallback: String => Unit) extends UnpackedDagVisitor with Logging {

  // we make a single pass to atomically determine what needs to be done
  // so that we can then prompt the user for confirmation
  // note: this is one of the major reasons that ducttape is a graph specification
  // language with an imperative language (bash) nested within --
  // if ducttape were turing complete, this multi-pass approach wouldn't be possible
  private val _completedVersions = new MutableOrderedSet[VersionedTaskId]
  private val _todoVersions = new MutableOrderedSet[VersionedTaskId]
  private val _completed = new MutableOrderedSet[(String,Realization)] // TODO: Change datatype of realization?
  private val _partial = new MutableOrderedSet[(String,Realization)] // not complete, but has partial output
  private val _todo = new MutableOrderedSet[(String,Realization)]
  private val _broken = new MutableOrderedSet[(String,Realization)]
  private val _locked = new MutableOrderedSet[(String,Realization)]

  // NOTE: completed never includes invalidated
<<<<<<< HEAD
  // TODO: Change these tuples to "RealTaskId"?
=======
  def completedVersions: OrderedSet[VersionedTaskId] = _completedVersions
  def todoVersions: OrderedSet[VersionedTaskId] = _todoVersions
>>>>>>> fe3b00c8
  def completed: OrderedSet[(String,Realization)] = _completed
  def partial: OrderedSet[(String,Realization)] = _partial
  def todo: OrderedSet[(String,Realization)] = _todo
  def broken: OrderedSet[(String,Realization)] = _broken
  def locked: OrderedSet[(String,Realization)] = _locked

  // the version of this task will be drawn from the "union" workflow version info
  override def visit(task: VersionedTask) {
    debug("Checking $task")
    val taskEnv = new TaskEnvironment(dirs, task)

    if (CompletionChecker.isComplete(taskEnv, msgCallback)) {
      _completedVersions += task.toVersionedTaskId
      _completed += ((task.name, task.realization))
    } else {
      // do NOT reuse the existing task for its version
      // since we're about to create a new version
      // and there's no way for the union workflow versioner
      // to know whether or not we'll use the existing version or not
      //
      // The walker is versioning with the "union" version --
      // If it has no version for this task, we'll get the "next" workflow version (which is fine)
      // But if it gave us a previous version, we want to reject that version and start a new one
      _todoVersions += new VersionedTaskId(task.namespace, task.realization.toCanonicalString, nextWorkflowVersion)
      _todo += ((task.name, task.realization))
      debug(s"Todo: $task (Version $nextWorkflowVersion)")

      // Important: Check for locking *before* checking if something is broken
      // since not all output files may exist while another process is working on this task
      if (CompletionChecker.isLocked(taskEnv)) {
        debug(s"Locked: $task")
        _locked += ((task.name, task.realization))
        
      } else if (CompletionChecker.isBroken(taskEnv)) {
        debug(s"Broken: $task")
        _broken += ((task.name, task.realization))
        
      } else if (CompletionChecker.hasPartialOutput(taskEnv)) {
        debug(s"Partially complete: $task")
        _partial += ((task.name, task.realization))
      }
    }
  }
}<|MERGE_RESOLUTION|>--- conflicted
+++ resolved
@@ -98,12 +98,9 @@
   private val _locked = new MutableOrderedSet[(String,Realization)]
 
   // NOTE: completed never includes invalidated
-<<<<<<< HEAD
   // TODO: Change these tuples to "RealTaskId"?
-=======
   def completedVersions: OrderedSet[VersionedTaskId] = _completedVersions
   def todoVersions: OrderedSet[VersionedTaskId] = _todoVersions
->>>>>>> fe3b00c8
   def completed: OrderedSet[(String,Realization)] = _completed
   def partial: OrderedSet[(String,Realization)] = _partial
   def todo: OrderedSet[(String,Realization)] = _todo
