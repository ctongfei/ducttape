package ducttape.exec

import java.io.File

import collection._

import ducttape.util.Files
import ducttape.util.OrderedSet
import ducttape.util.MutableOrderedSet
import ducttape.workflow.Realization
import ducttape.workflow.VersionedTask
import ducttape.workflow.VersionedTaskId
import ducttape.versioner.WorkflowVersionInfo

import grizzled.slf4j.Logging

// checks the state of a task directory to make sure things completed as expected
// TODO: Return a set object with incomplete nodes that can be handed to future passes
// so that completion checking is atomic
object CompletionChecker extends Logging {
  
  def isExitCodeZero(exitCodeFile: File): Boolean = {
    try {
      Files.read(exitCodeFile)(0).trim == "0"
    } catch {
      case _: Throwable => false
    }
  } 
  
  def NO_CALLBACK(task: VersionedTask, msg: String) {}
  def isComplete(taskEnv: TaskEnvironment,
                 incompleteCallback: (VersionedTask, String) => Unit = NO_CALLBACK): Boolean = {
    
    // TODO: Grep stdout/stderr for "error"
    // TODO: Move this check and make it check file size and date with fallback to checksums? or always checksums? or checksum only if files are under a certain size?
    // use a series of thunks so that we don't try to open non-existent files
<<<<<<< HEAD
    val conditions: Seq[(() => Boolean, String)] = (
      Seq(( () => taskEnv.where.exists, "No previous output"),
          ( () => taskEnv.exitCodeFile.exists, "Exit code file does not exist"),
          ( () => isExitCodeZero(taskEnv.exitCodeFile), "Non-zero exit code"),
          ( () => taskEnv.stdoutFile.exists, "Stdout file does not exist"),
          ( () => taskEnv.stderrFile.exists, "Stderr file does not exist"),
          ( () => !isInvalidated(taskEnv), "Previous version is complete, but invalidated")) ++
          
      taskEnv.outputs.map { case (_,f) =>
        ( () => Files.exists(f), s"${f} does not exist")
=======
    val conditions: Seq[(() => Boolean, Option[String])] = (
      Seq(( () => taskEnv.where.exists, None), // no message, since this is normal
          ( () => taskEnv.exitCodeFile.exists, Some("Exit code file does not exist")),
          ( () => isExitCodeZero(taskEnv.exitCodeFile), Some("Non-zero exit code")),
          ( () => taskEnv.stdoutFile.exists, Some("Stdout file does not exist")),
          ( () => taskEnv.stderrFile.exists, Some("Stderr file does not exist")),
          ( () => !isInvalidated(taskEnv), Some("Previous version is complete, but invalidated"))) ++
      taskEnv.outputs.map { case (_, f: String) =>
        ( () => Files.exists(f), Some(s"${f} does not exist"))
>>>>>>> 23c1bcbd
      }
    )
    
    // check each condition necessary for a task to be complete
    // if a condition fails, notify the user why, if a message is provided
    conditions.forall { case (cond, msgOpt) =>
      val conditionHolds = cond()
      if (!conditionHolds) msgOpt match {
        case Some(msg) => incompleteCallback(taskEnv.task, msg)
        case None => ;
      }
      conditionHolds
    }
  }

  def isInvalidated(taskEnv: TaskEnvironment): Boolean = taskEnv.invalidatedFile.exists

  def invalidate(taskEnv: TaskEnvironment): Boolean = taskEnv.invalidatedFile.createNewFile

  // not recommended -- but sometimes manual intervention is required
  // and the user just wants the workflow to continue
  def forceCompletion(taskEnv: TaskEnvironment) {
    Files.write("0", taskEnv.exitCodeFile)
    val files = List(taskEnv.stdoutFile, taskEnv.stderrFile) ++ taskEnv.outputs.map {
      case (_,f) => new File(f)
    }
    for (file <- files) {
      if (!taskEnv.stdoutFile.exists) {
        Files.write("", taskEnv.stdoutFile)
      }
    }
    if (!isComplete(taskEnv)) {
      throw new RuntimeException("Failed to force completion of task")
    }
  }
  
  def hasPartialOutput(taskEnv: TaskEnvironment) = taskEnv.where.exists
  def isBroken(taskEnv: TaskEnvironment) = taskEnv.where.exists && !taskEnv.versionFile.exists
  def isLocked(taskEnv: TaskEnvironment) = taskEnv.lockFile.exists
}

// the initVersioner is generally the MostRecentWorkflowVersioner, so that we can check if
// the most recent result is untouched, invalid, partial, or complete
//
// use incompleteCallback to show info about why tasks aren't complete
class CompletionChecker(dirs: DirectoryArchitect,
                        unionVersion: WorkflowVersionInfo,
                        nextWorkflowVersion: Int,
                        incompleteCallback: (VersionedTask, String) => Unit)
    extends UnpackedDagVisitor with Logging {

  // we make a single pass to atomically determine what needs to be done
  // so that we can then prompt the user for confirmation
  // note: this is one of the major reasons that ducttape is a graph specification
  // language with an imperative language (bash) nested within --
  // if ducttape were turing complete, this multi-pass approach wouldn't be possible
  private val _completedVersions = new MutableOrderedSet[VersionedTaskId]
  private val _todoVersions = new MutableOrderedSet[VersionedTaskId]
  private val _completed = new MutableOrderedSet[(String,Realization)] // TODO: Change datatype of realization?
  private val _partial = new MutableOrderedSet[(String,Realization)] // not complete, but has partial output
  private val _todo = new MutableOrderedSet[(String,Realization)]
  private val _broken = new MutableOrderedSet[(String,Realization)]
  private val _locked = new MutableOrderedSet[(String,Realization)]

  // NOTE: completed never includes invalidated
  // TODO: Change these tuples to "RealTaskId"?
  def completedVersions: OrderedSet[VersionedTaskId] = _completedVersions
  def todoVersions: OrderedSet[VersionedTaskId] = _todoVersions
  def completed: OrderedSet[(String,Realization)] = _completed
  def partial: OrderedSet[(String,Realization)] = _partial
  def todo: OrderedSet[(String,Realization)] = _todo
  def broken: OrderedSet[(String,Realization)] = _broken
  def locked: OrderedSet[(String,Realization)] = _locked

  // the version of this task will be drawn from the "union" workflow version info
  override def visit(task: VersionedTask) {
    debug("Checking $task")
    val taskEnv = new TaskEnvironment(dirs, task)

    if (CompletionChecker.isComplete(taskEnv, incompleteCallback)) {
      _completedVersions += task.toVersionedTaskId
      _completed += ((task.name, task.realization))
    } else {
      // do NOT reuse the existing task for its version
      // since we're about to create a new version
      // and there's no way for the union workflow versioner
      // to know whether or not we'll use the existing version or not
      //
      // The walker is versioning with the "union" version --
      // If it has no version for this task, we'll get the "next" workflow version (which is fine)
      // But if it gave us a previous version, we want to reject that version and start a new one
      _todoVersions += new VersionedTaskId(task.namespace, task.realization.toCanonicalString, nextWorkflowVersion)
      _todo += ((task.name, task.realization))
      debug(s"Todo: $task (Version $nextWorkflowVersion)")

      // Important: Check for locking *before* checking if something is broken
      // since not all output files may exist while another process is working on this task
      if (CompletionChecker.isLocked(taskEnv)) {
        debug(s"Locked: $task")
        _locked += ((task.name, task.realization))
        
      } else if (CompletionChecker.isBroken(taskEnv)) {
        debug(s"Broken: $task")
        _broken += ((task.name, task.realization))
        
      } else if (CompletionChecker.hasPartialOutput(taskEnv)) {
        debug(s"Partially complete: $task")
        _partial += ((task.name, task.realization))
      }
    }
  }
}<|MERGE_RESOLUTION|>--- conflicted
+++ resolved
@@ -34,18 +34,6 @@
     // TODO: Grep stdout/stderr for "error"
     // TODO: Move this check and make it check file size and date with fallback to checksums? or always checksums? or checksum only if files are under a certain size?
     // use a series of thunks so that we don't try to open non-existent files
-<<<<<<< HEAD
-    val conditions: Seq[(() => Boolean, String)] = (
-      Seq(( () => taskEnv.where.exists, "No previous output"),
-          ( () => taskEnv.exitCodeFile.exists, "Exit code file does not exist"),
-          ( () => isExitCodeZero(taskEnv.exitCodeFile), "Non-zero exit code"),
-          ( () => taskEnv.stdoutFile.exists, "Stdout file does not exist"),
-          ( () => taskEnv.stderrFile.exists, "Stderr file does not exist"),
-          ( () => !isInvalidated(taskEnv), "Previous version is complete, but invalidated")) ++
-          
-      taskEnv.outputs.map { case (_,f) =>
-        ( () => Files.exists(f), s"${f} does not exist")
-=======
     val conditions: Seq[(() => Boolean, Option[String])] = (
       Seq(( () => taskEnv.where.exists, None), // no message, since this is normal
           ( () => taskEnv.exitCodeFile.exists, Some("Exit code file does not exist")),
@@ -55,7 +43,6 @@
           ( () => !isInvalidated(taskEnv), Some("Previous version is complete, but invalidated"))) ++
       taskEnv.outputs.map { case (_, f: String) =>
         ( () => Files.exists(f), Some(s"${f} does not exist"))
->>>>>>> 23c1bcbd
       }
     )
     
