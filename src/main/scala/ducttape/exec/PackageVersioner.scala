package ducttape.exec

import collection._
import math.Ordering

import ducttape.cli.Directives
import ducttape.workflow.Realization
import ducttape.syntax.AbstractSyntaxTree.ActionDef
import ducttape.syntax.AbstractSyntaxTree.PackageDef
import ducttape.syntax.AbstractSyntaxTree.VersionerDef
import ducttape.syntax.AbstractSyntaxTree.Spec
import ducttape.syntax.AbstractSyntaxTree.LiteralSpec
import ducttape.syntax.FileFormatException
import ducttape.util.Files
import ducttape.util.Shell
import ducttape.util.BashException

import java.io.File

import grizzled.slf4j.Logging

object Versioners {
  def getVersioner(packageDef: PackageDef, versionerDefs: Map[String, VersionerDef]): VersionerDef = {
    val dotVars: Seq[LiteralSpec] = packageDef.params.filter { spec => spec.dotVariable }.map(_.asInstanceOf[LiteralSpec])
  
    val versionerName: String = dotVars.find { spec => spec.name == "versioner" } match {
      case Some(spec) => spec.asInstanceOf[LiteralSpec].rval.value
      case None => throw new FileFormatException(
        "No versioner specified for package %s".format(packageDef.name), packageDef)
    }
    
    val versionerDef: VersionerDef = versionerDefs.get(versionerName) match {
      case Some(v) => v
      case None => throw new FileFormatException(
        "Versioner not defined '%s' for package '%s'".format(versionerName, packageDef.name), packageDef)
    }
    versionerDef
  }
}

// throws FileFormatException if required versioner, or actions are not defined
class PackageVersionerInfo(val versionerDef: VersionerDef) extends Logging { 
  val actionDefs: Seq[ActionDef] = versionerDef.blocks.collect {
    case x: ActionDef => x
  }.filter(_.keyword == "action")

  val checkoutDef: ActionDef = actionDefs.find { a => a.name == "checkout" } match {
    case Some(v) => v
    case None => throw new FileFormatException(
      "Checkout action not defined for versioner '%s'".format(versionerDef.name), versionerDef)
  }
  val repoVersionDef: ActionDef = actionDefs.find { a => a.name == "repo_version" } match {
    case Some(v) => v
    case None => throw new FileFormatException(
      "repo_version action not defined for versioner '%s'".format(versionerDef.name), versionerDef)
  }
  val localVersionDef: ActionDef = actionDefs.find { a => a.name == "local_version" } match {
    case Some(v) => v
    case None => throw new FileFormatException(
      "local_version action not defined for versioner '%s'".format(versionerDef.name), versionerDef)
  }
  val requiredParams: Set[String] = versionerDef.params.map(_.name).toSet
  
  def getEnv(packageDef: PackageDef): Seq[(String,String)] = {
    val packageDotParams: Seq[LiteralSpec] = packageDef.params.filter(_.dotVariable).map(_.asInstanceOf[LiteralSpec])
    packageDotParams.map { spec => (spec.name, spec.rval.value) }
  }

  // do we have either a version_to_int action or a repo_history action?
  // a comparator is necessary to determine which previously built package
  // is most recent
  def getComparatorDef(): Option[ActionDef] = {
    val actions: Seq[ActionDef] = actionDefs.filter {
      action => action.name == "version_to_int" || action.name == "repo_history"
    }
    actions.size match {
      case 0 => None // TODO: Is it an error not to define one of these?
      case 1 => Some(actions(0))
      case _ => throw new FileFormatException(
        "Versioner should define exactly one of 'version_to_int' or 'repo_history'".
          format(versionerDef.name), versionerDef)
    }
  }
<<<<<<< HEAD
}

// we serialize package versions to disk and just try to reload them
// the package versions are the version control system's native versioning strings
// (e.g. sha1 hashes for git or 'r000' for SVN) separated by newlines
// with the newest versions being at the top of the file
class PackageVersionComparator(compareAction: ActionDef) {

  throw new RuntimeException("Unimplemented")

  // TODO: Create temporary action directory and get version history... depending
  // which comparator is defined
  val versionList: Seq[String] = Nil

  // this comparator does *NOT* allow versions to be equal
  def isANewerThanB(versionA: String, versionB: String): Boolean = {
    // we just do linear lookup since we're never looking at more than a few thousand versions
    // and we only do this lookup a tiny number of times per ducttape execution
    val idxA: Int = versionList.indexOf(versionA)
    val idxB: Int = versionList.indexOf(versionB)
    assert(idxA != idxB)
    // TODO: What about -1?
    return idxA < idxB
  }
  def isAOlderThanB(versionA: String, versionB: String) = !isANewerThanB(versionA, versionB)

  // ordering on string-typed versions
  val ordering: Ordering[String] = Ordering.fromLessThan(isAOlderThanB)
}

=======
}

// we serialize package versions to disk and just try to reload them
// the package versions are the version control system's native versioning strings
// (e.g. sha1 hashes for git or 'r000' for SVN) separated by newlines
// with the newest versions being at the top of the file
class PackageVersionComparator(compareAction: ActionDef) {

  throw new RuntimeException("Unimplemented")

  // TODO: Create temporary action directory and get version history... depending
  // which comparator is defined
  val versionList: Seq[String] = Nil

  // this comparator does *NOT* allow versions to be equal
  def isANewerThanB(versionA: String, versionB: String): Boolean = {
    // we just do linear lookup since we're never looking at more than a few thousand versions
    // and we only do this lookup a tiny number of times per ducttape execution
    val idxA: Int = versionList.indexOf(versionA)
    val idxB: Int = versionList.indexOf(versionB)
    assert(idxA != idxB)
    // TODO: What about -1?
    return idxA < idxB
  }
  def isAOlderThanB(versionA: String, versionB: String) = !isANewerThanB(versionA, versionB)

  // ordering on string-typed versions
  val ordering: Ordering[String] = Ordering.fromLessThan(isAOlderThanB)
}

>>>>>>> 1ef91956
// TODO: Rename as "PackagesVersioner" or something to reflect
// that it manages the version of *all* packages
class PackageVersioner(val dirs: DirectoryArchitect,
                       val versioners: Seq[VersionerDef],
                       val forceUpdate: Boolean = false)
                      (implicit val directives: Directives) extends Logging {

  // we need a package version comparator if we might need to detect the current version
  // todo: create the Info classes to determine if we have comparators
  //require(forceUpgrade || directives.autoUpdatePackages || versionComparator.forall.isDefined)
  
  private val versionerDefs = versioners.map { v => (v.name, v) }.toMap
  
  // the following 3 fields get populated by findAlreadyBuilt() and isAlreadyBuild()
  // TODO: Change these to immutable and initialize them on object creation?
  val packageVersions = new mutable.HashMap[String,String] // packageName -> repoVersion
  var packagesToBuild: Seq[PackageDef] = Nil
  var packagesExisting: Seq[PackageDef] = Nil // both existing *and* up-to-date
  
  def apply(packageName: String) = packageVersions(packageName)
  
  /**
   * Returns a tuple of (alreadyBuilt, needsBuilding)
   */
  def findAlreadyBuilt(packageDefs: Seq[PackageDef]) {
    val (alreadyDone, notDone) = packageDefs.partition(isAlreadyBuilt)
    packagesExisting = alreadyDone
    packagesToBuild = notDone
  }
  
  // analyze all previous versions of a particular software package
  // to see if it's up-to-date
  private def isAlreadyBuilt(packageDef: PackageDef): Boolean = {
    // we only get previous version (which requires a comparator) if we
    // aren't forced to rebuild
    def getPreviousVersion(info: PackageVersionerInfo): Option[String] = {
<<<<<<< HEAD
=======
      System.err.println("WARNING: Skipping previous package check (currently under development)")
      return None

>>>>>>> 1ef91956
      // First, we need either a way of comparing version hashes (git and friends)
      // or a way of turning revisions into integers (SVN)
      val comparatorDef: ActionDef = info.getComparatorDef() match {
        case Some(action) => action
        case None => throw new FileFormatException(
          "We need to determine the latest version of the package '%s' but versioner '%s' doesn't define a comparator of either 'version_to_int' or 'repo_history'".
            format(packageDef.name, info.versionerDef.name), info.versionerDef)
      }
      val comparator = new PackageVersionComparator(comparatorDef)

      // 1) list all existing directories/versions of this package
      val packageDir: File = dirs.assignBuildPackageDir(packageDef.name)
      val packageBuildDirs: Seq[File] = Files.ls(packageDir)

      // 2) Filter them by which builds are successful
      val prevBuilds: Seq[BuildEnvironment] = packageBuildDirs.map { versionDir: File =>
        val versionStr: String = versionDir.getName
        new BuildEnvironment(dirs, versionStr, packageDef.name)
      }
      val successfulBuilds: Seq[BuildEnvironment] = {
        prevBuilds.filter { buildEnv => PackageBuilder.isBuildSuccessful(buildEnv) }
      }

      // 3) sort the successful builds by the version comparator
      val sortedBuilds: Seq[String] = successfulBuilds.map(_.packageVersion).sorted(comparator.ordering)
      sortedBuilds.headOption
    }

    // if we're using auto-update mode, we must check if the version is current
    // otherwise, just check if this is the first time we've encountered this package
    val versionerDef: VersionerDef = Versioners.getVersioner(packageDef, versionerDefs)
    val info = new PackageVersionerInfo(versionerDef)
    if (directives.autoUpdatePackages || forceUpdate || getPreviousVersion(info).isEmpty) {
      // TODO: Assign inputs and outputs to actions
    
      // TODO: Create an "ActionEnvironment" for these sorts of situations?
      val repoVersion: String = {
        val workDir = dirs.getTempActionDir("versioner.repo_version")
        val versionFile = new File(workDir, "repo_version.txt")
        val stdoutFile = new File(workDir, "stdout.txt")
        val stderrFile = new File(workDir, "stderr.txt")
        val exitCodeFile = new File(workDir, "exit_code.txt")
        
        // the environment also includes referenced dot variables from the package
        val env = Seq( ("version", versionFile.getAbsolutePath) ) ++ info.getEnv(packageDef)
        debug("Environment for repo_version action is: " + env)
        
        val stdPrefix = versionerDef.name + " repo_version " + packageDef.name
        val exitCode = Shell.run(info.repoVersionDef.commands.toString, stdPrefix, workDir, env, stdoutFile, stderrFile)
        Files.write("%d".format(exitCode), exitCodeFile)
        if (exitCode != 0) {
          throw new BashException("Action repo_version for versioner %s for package %s (%s:%d) returned %s".format(
            info.versionerDef.name, packageDef.name, packageDef.declaringFile, packageDef.pos.line, exitCode))
      }
        
        val repoVersion = Files.read(versionFile).headOption match {
          case Some(v) => v
          case None => throw new BashException(
            "Action repo_version for versioner %s for package %s (%s:%d) returned a blank version".format(
              info.versionerDef.name, packageDef.name, packageDef.declaringFile, packageDef.pos.line))
        }
        
        Files.deleteDir(workDir) // workDir goes out of scope here as we delete it
        repoVersion
      }
      
      System.err.println("Package %s: Repository version is %s".format(packageDef.name, repoVersion))
      packageVersions += packageDef.name -> repoVersion
    
      // TODO: Different messages depending on build failed, etc.
      val buildEnv = new BuildEnvironment(dirs, repoVersion, packageDef.name)
      val exists = PackageBuilder.isBuildSuccessful(buildEnv)
      System.err.println("Package %s: %s".format(packageDef.name, if (exists) "ALREADY BUILT" else "VERSION NOT CURRENT"))
      exists
    } else {
      // we don't need to auto-update so just check if this is the first time we've had any need
      // to build this package
      getPreviousVersion(info) match {
        case Some(previouslyBuiltRepoVersion: String) => {
          packageVersions += packageDef.name -> previouslyBuiltRepoVersion
          true
        }
        case None => false
      }
    }
  }
  
  def checkout(packageDef: PackageDef, buildDir: File) {
    val versionerDef = Versioners.getVersioner(packageDef, versionerDefs)
    val info = new PackageVersionerInfo(versionerDef)
    val repoVersion = packageVersions(packageDef.name)
    
    // partial builds should already have been removed by PackageBuilder
    
    val workDir = dirs.getTempActionDir("versioner.checkout")
    val stdoutFile = new File(workDir, "checkout_stdout.txt") 
    val stderrFile = new File(workDir, "checkout_stderr.txt")
    val exitCodeFile = new File(workDir, "checkout_exit_code.txt")
    
    // TODO: "dir" is perhaps a bad choice of variable name here.
    // we should be checking for collissions
    val env = Seq( ("dir", buildDir.getAbsolutePath) ) ++ info.getEnv(packageDef)
    
    System.err.println("Checking out %s into %s via %s".format(
      packageDef.name, buildDir.getAbsolutePath, workDir.getAbsolutePath))

    Files.mkdirs(workDir)
    Files.mkdirs(buildDir)

    debug("Running checkout commands: " + info.checkoutDef.commands.toString)
    val stdPrefix = packageDef.name + " checkout " + info.versionerDef.name
    val exitCode = Shell.run(info.checkoutDef.commands.toString, stdPrefix, workDir, env, stdoutFile, stderrFile)
    Files.write("%d".format(exitCode), exitCodeFile)
    Files.moveFileToDir(stdoutFile, buildDir)
    Files.moveFileToDir(stderrFile, buildDir)
    Files.moveFileToDir(exitCodeFile, buildDir)
    
    Files.deleteDir(workDir)
    
    if (exitCode != 0) {
      throw new BashException("Action checkout for versioner %s returned %s".format(
        info.versionerDef.name, exitCode))
    }
  }
}<|MERGE_RESOLUTION|>--- conflicted
+++ resolved
@@ -81,7 +81,6 @@
           format(versionerDef.name), versionerDef)
     }
   }
-<<<<<<< HEAD
 }
 
 // we serialize package versions to disk and just try to reload them
@@ -112,38 +111,6 @@
   val ordering: Ordering[String] = Ordering.fromLessThan(isAOlderThanB)
 }
 
-=======
-}
-
-// we serialize package versions to disk and just try to reload them
-// the package versions are the version control system's native versioning strings
-// (e.g. sha1 hashes for git or 'r000' for SVN) separated by newlines
-// with the newest versions being at the top of the file
-class PackageVersionComparator(compareAction: ActionDef) {
-
-  throw new RuntimeException("Unimplemented")
-
-  // TODO: Create temporary action directory and get version history... depending
-  // which comparator is defined
-  val versionList: Seq[String] = Nil
-
-  // this comparator does *NOT* allow versions to be equal
-  def isANewerThanB(versionA: String, versionB: String): Boolean = {
-    // we just do linear lookup since we're never looking at more than a few thousand versions
-    // and we only do this lookup a tiny number of times per ducttape execution
-    val idxA: Int = versionList.indexOf(versionA)
-    val idxB: Int = versionList.indexOf(versionB)
-    assert(idxA != idxB)
-    // TODO: What about -1?
-    return idxA < idxB
-  }
-  def isAOlderThanB(versionA: String, versionB: String) = !isANewerThanB(versionA, versionB)
-
-  // ordering on string-typed versions
-  val ordering: Ordering[String] = Ordering.fromLessThan(isAOlderThanB)
-}
-
->>>>>>> 1ef91956
 // TODO: Rename as "PackagesVersioner" or something to reflect
 // that it manages the version of *all* packages
 class PackageVersioner(val dirs: DirectoryArchitect,
@@ -180,12 +147,9 @@
     // we only get previous version (which requires a comparator) if we
     // aren't forced to rebuild
     def getPreviousVersion(info: PackageVersionerInfo): Option[String] = {
-<<<<<<< HEAD
-=======
       System.err.println("WARNING: Skipping previous package check (currently under development)")
       return None
 
->>>>>>> 1ef91956
       // First, we need either a way of comparing version hashes (git and friends)
       // or a way of turning revisions into integers (SVN)
       val comparatorDef: ActionDef = info.getComparatorDef() match {
