package ducttape.exec

import java.io.File
import ducttape.workflow.Realization
import ducttape.syntax.AbstractSyntaxTree.TaskDef
import ducttape.syntax.AbstractSyntaxTree.BranchPointDef
import ducttape.syntax.AbstractSyntaxTree.Unbound
import ducttape.syntax.AbstractSyntaxTree.Literal
import ducttape.syntax.AbstractSyntaxTree.LiteralSpec
import ducttape.syntax.AbstractSyntaxTree.ConfigVariable
import ducttape.syntax.AbstractSyntaxTree.Spec
import ducttape.syntax.FileFormatException
import ducttape.util.Environment
import ducttape.util.Files
import ducttape.workflow.Task
import ducttape.workflow.RealTask
import ducttape.workflow.VersionedTask

import grizzled.slf4j.Logging

class DirectoryArchitect(val flat: Boolean,
                         val versionedTasks: Boolean,
                         val workflowBaseDir: File,
                         val confName: Option[String]) extends Logging {

  val builtinsDir = new File(Environment.InstallDir, "builtins")
  
  val confBaseDir = workflowBaseDir
  
  val versionHistoryDir = new File(confBaseDir, ".versions")
  def assignVersionDir(workflowVersion: Int) = new File(versionHistoryDir, workflowVersion.toString)
  
  val xdotFile = new File(confBaseDir, ".xdot")
  val dbFile = new File(confBaseDir, ".db")

  def assignPackedDir(taskName: String, relativeTo: File = confBaseDir): File = {
    new File(relativeTo, taskName).getAbsoluteFile
  }
  
  // assign a version and realization-specific task directory (convenience method)
  def assignDir(task: VersionedTask): File = assignDir(task, relativeTo=confBaseDir)

  // assign a version and realization-specific task directory (convenience method)
  def assignDir(task: VersionedTask, relativeTo: File): File
    = assignDir(task.taskDef, task.realization, task.version, relativeTo, task.realization.toString)
  
  // assign a version and realization-specific task directory (convenience method)
  def assignDir(taskDef: TaskDef, realization: Realization, workflowVersion: Int,
                relativeTo: File = confBaseDir): File
    = assignDir(taskDef, realization, workflowVersion, relativeTo, realization.toString)
  
  // assign a version and realization-specific task directory
  private def assignDir(taskDef: TaskDef,
                        realization: Realization,
                        workflowVersion: Int,
                        relativeTo: File,
                        realName: String): File = {

    val packedDir = assignPackedDir(taskDef.name, relativeTo)
    if (flat) {
      if (realization != Task.NO_REALIZATION) { // TODO: Statically check this elsewhere, too?
        throw new FileFormatException("workflow may not contain any branchpoints if flat structure is being used", taskDef)
      }
      packedDir
    } else { // using hyper structure
      val realizationDir = new File(packedDir, realName).getAbsoluteFile
      if (versionedTasks) {
        new File(realizationDir, workflowVersion.toString).getAbsoluteFile
      } else {
        realizationDir
      }
    }
  }

  // this symlink includes *all* branch points in the current workflow, even
  //   if they're baseline branches. this symlink may include more components
  //   as the workflow evolves, but should be used ONLY by the user, not
  //   internally by ducttape
  // will return None if we are using flat structure since we will never
  //   have multiple realizations there OR if the symlink would be the same as the original dir
  def assignLongSymlink(task: VersionedTask): Option[File] = {
    if (flat) {
      None
    } else {
<<<<<<< HEAD
      val orig = assignDir(task.taskDef, task.realization, task.version, confBaseDir, task.realization.toString)
      val link = assignDir(task.taskDef, task.realization, task.version, confBaseDir, task.realization.toFullString)
=======
      val orig = assignDir(task.taskDef, task.realization, confBaseDir, task.realization.toString)
      val link = assignDir(task.taskDef, task.realization, confBaseDir, task.realization.toFullString())
>>>>>>> 8e8e203b
      if (orig.getAbsolutePath == link.getAbsolutePath || task.realization.hasSingleBranchBaseline) {
        None
      } else {
        Some(link)
      }
    }  
  }
  
  val atticDir = new File(confBaseDir, ".attic")
  def assignAtticDir(task: VersionedTask)
    = assignDir(task, relativeTo=new File(atticDir, task.version.toString))

  // the directory where various versions of a software package will get built
  def assignBuildPackageDir(packageName: String): File = {
    new File(confBaseDir, ".packages/%s".format(packageName))
  }

  // the directory where a specific version of a software package will get built
  def assignBuildDir(packageName: String, packageVersion: String): File = {
    val packageDir = assignBuildPackageDir(packageName)
    new File(packageDir, packageVersion)
  }

  def assignOutFile(spec: Spec, taskDef: TaskDef, realization: Realization, taskVersion: Int): File = {
    //println("Assigning outfile for " + spec)
    val taskDir = assignDir(taskDef, realization, taskVersion)
    assert(!spec.isInstanceOf[BranchPointDef])

    spec.rval match {
      case Unbound() => { // user didn't specify a name for this output file
        new File(taskDir, spec.name) // will never collide with stdout.txt since it can't contain dots
      }
      case Literal(filename) => { // the user told us what name to use for the file
        new File(taskDir, filename)
      }
    }
  }

  def isAbsolute(path: String) = new File(path).isAbsolute

  def resolveLiteralPath(spec: LiteralSpec): File = {
    val path = spec.rval.value
    isAbsolute(path) match {
      case true => new File(path)
      // relative paths are resolved relative to the directory
      // **of the file in which this literal was declared**
      // this could be the workflow file or the config file
      case false => new File(spec.declaringFile.getParentFile, path)
    }
  }
  
  def getInFile(mySpec: Spec,
                realization: Realization,
                srcSpec: Spec,
                srcTaskDefOpt: Option[TaskDef],
                srcRealization: Realization,
                srcVersion: Int): File = {

    srcTaskDefOpt match {
      // no source task? this better be a literal
      case None => srcSpec.rval match {
        // gah, erasure!
        case Literal(path) => resolveLiteralPath(srcSpec.asInstanceOf[LiteralSpec])
        case _ => throw new RuntimeException("No source task found for spec %s with source %s ".format(mySpec, srcSpec))
      }
      
      // has a source task? just recover the output path in the same way as when we originally produced it
      case Some(srcTaskDef) => assignOutFile(srcSpec, srcTaskDef, srcRealization, srcVersion)
    }
  }
  
  def getTempActionDir(actionName: String) = {
    val f = File.createTempFile("ducttape", actionName)
    f.delete() // delete file
    Files.mkdirs(f) // and make it a directory instead
    f
  }
}<|MERGE_RESOLUTION|>--- conflicted
+++ resolved
@@ -82,13 +82,8 @@
     if (flat) {
       None
     } else {
-<<<<<<< HEAD
       val orig = assignDir(task.taskDef, task.realization, task.version, confBaseDir, task.realization.toString)
-      val link = assignDir(task.taskDef, task.realization, task.version, confBaseDir, task.realization.toFullString)
-=======
-      val orig = assignDir(task.taskDef, task.realization, confBaseDir, task.realization.toString)
-      val link = assignDir(task.taskDef, task.realization, confBaseDir, task.realization.toFullString())
->>>>>>> 8e8e203b
+      val link = assignDir(task.taskDef, task.realization, task.version, confBaseDir, task.realization.toFullString())
       if (orig.getAbsolutePath == link.getAbsolutePath || task.realization.hasSingleBranchBaseline) {
         None
       } else {
