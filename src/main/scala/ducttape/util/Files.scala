--- conflicted
+++ resolved
@@ -147,7 +147,6 @@
 
   def isGlob(path: String) = path.contains("*") || path.contains("?")
 
-<<<<<<< HEAD
   // normalize away tildes, which Java doesn't understand
   def normalize(file: File): File = new File(normalize(file.getAbsolutePath))
   def normalize(path: String): String = {
@@ -167,10 +166,6 @@
   def isAbsolute(path: String) = new File(path).isAbsolute || path.startsWith("~")
   
   def exists(path: String) = new File(normalize(path)).exists
-=======
-  // TODO: This might not be sufficient if we want to support expanding home directories, etc.
-  def isAbsolutePath(path: String) = path.startsWith("/") || path.startsWith("~")
->>>>>>> 23c1bcbd
   
   def glob(pattern: String): Seq[File] = isGlob(pattern) match {
     case false => Seq(new File(pattern))
