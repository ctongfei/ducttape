--- conflicted
+++ resolved
@@ -38,32 +38,7 @@
   // there is no reliable way of detecting symlinks in Java
   // f.getAbsolutePath != f.getCanonicalPath fails since /home/./jhclark is not canonical
   def deleteDir(dir: File) {
-<<<<<<< HEAD
-    val code = Shell.run("rm -rf %s".format(dir.getAbsolutePath))
-    if(code != 0) {
-      throw new RuntimeException("Failed to delete: %s (rm -rf %s returned nonzero)".format(dir.getAbsolutePath, dir.getAbsolutePath))
-    }
-=======
     ApacheFileUtils.deleteDirectory(dir)
-//    {
-//      val code = Shell.run("ls -lha %s".format(dir.getAbsolutePath))
-//      if(code != 0) {
-//        throw new RuntimeException("Failed to ls: %s".format(dir.getAbsolutePath))
-//      }
-//    }
-//    {
-//      val code = Shell.run("lsof -N".format(dir.getAbsolutePath))
-//      if(code != 0) {
-//        System.err.println("Failed to lsof: %s".format(dir.getAbsolutePath))
-//      }
-//    }
-//    {
-//      val code = Shell.run("rm -rf %s".format(dir.getAbsolutePath))
-//      if(code != 0) {
-//        throw new RuntimeException("Failed to delete: %s".format(dir.getAbsolutePath))
-//      }
-//    }
->>>>>>> 4fea5a72
   }
 
   def ls(dir: File): Seq[File] = {
