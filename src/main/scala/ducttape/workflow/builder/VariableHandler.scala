--- conflicted
+++ resolved
@@ -100,12 +100,6 @@
             }) 
           }
         }
-<<<<<<< HEAD
-        val resultGrafts = srcSpecInfo.grafts ++ branchGraftElements.map { e => try {
-            branchFactory(e.branchName, e.branchPointName)
-          } catch {
-            case ex: NoSuchBranchException => throw new FileFormatException(ex.getMessage, e)
-=======
         */
         val expandedGlobs = BranchGraftGlob.expand(unexpandedBranchGraftElements, taskTemplateBuilder.branchPointFactory, taskTemplateBuilder.branchFactory)
         
@@ -117,7 +111,6 @@
               resolveTaskVar(mode)(origTaskDef, taskMap, spec)(curSpec, src, grafts)(srcTaskName, srcOutName)
             }
             case None => resolveConfigVar(srcOutName, origTaskDef, spec, src, grafts)
->>>>>>> c76488d9
           }
         
           srcSpecInfos.map( srcSpecInfo => {       
