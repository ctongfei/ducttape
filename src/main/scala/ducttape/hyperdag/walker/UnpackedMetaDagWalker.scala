package ducttape.hyperdag.walker

import collection._
import ducttape.hyperdag._
import ducttape.hyperdag.meta.MetaHyperDag
import ducttape.hyperdag.meta.UnpackedMetaVertex
import ducttape.util.MultiSet
import grizzled.slf4j.Logging
import scala.annotation.tailrec

/** our only job is to hide epsilon vertices during iteration
 *  see UnpackedDagWalker for definitions of filter and state types
 *  F is the FilterState */
class UnpackedMetaDagWalker[V,M,H,E,D,F](
    val dag: MetaHyperDag[V,M,H,E],
    selectionFilter: SelectionFilter[D] = new DefaultSelectionFilter[D],
    hedgeFilter: HyperEdgeFilter[H,E] = new DefaultHyperEdgeFilter[H,E],
    constraintFilter: ConstraintFilter[V,D,F] = new DefaultConstraintFilter[V,D,F],
    vertexFilter: MetaVertexFilter[V,H,E,D] = new DefaultMetaVertexFilter[V,H,E,D],
    comboTransformer: ComboTransformer[H,E,D] = new DefaultComboTransformer[H,E,D],
    toD: H => D = new DefaultToD[H])
  extends Walker[UnpackedMetaVertex[V,H,E,D]] with Logging {
  
  object MetaComboTransformer extends ComboTransformer[H,E,D] {
    override def apply(heOpt: Option[HyperEdge[H,E]], combo: MultiSet[D]) = heOpt match {
      case None => comboTransformer(heOpt, combo)
      case Some(he: HyperEdge[_,_]) => {
        if (dag.isEpsilon(he)) {
          Some(combo) // never transform epsilons
        } else {
          comboTransformer(heOpt, combo)
        }
      }
    }
  }
  
  // TODO: XXX: Combine with hedgeFilter from above
  object EpsilonHyperEdgeFilter extends HyperEdgeFilter[H,E] { // TODO: Rename as "mask"
    override def apply(he: HyperEdge[H,E]) = !dag.isEpsilon(he)
  }

  private val delegate = new UnpackedDagWalker[V,H,E,D,F](dag.delegate, selectionFilter, hedgeFilter, constraintFilter,
                                                          new DefaultVertexFilter[V,H,E,D], comboTransformer, toD)

  // we must be able to recover the epsilon-antecedents of non-epsilon vertices
  // ...AND phantom-antecedents to support graph-internal phantom vertices
  // so that we can properly populate their state maps
  // unfortunately, this kills space complexity, since we must hold on to these until
  // all members of a packed vertex have been unpacked
  // TODO: Right now, we don't dectect when all members of a packed vertex have
  // been unpacked so that we can reclaim space. Could we refcount them?
  private val skips = new mutable.HashMap[(PackedVertex[V],Seq[D]), UnpackedVertex[V,H,E,D]]
  
  // after getNextMeta skips over any phantoms and epsilons, we must then
  // re-map the parent realizations of the metavertex to be returned, which involves
  // tracing backward over any epsilon and phantom vertices
  private def followPhantomChain(prev: Seq[PackedVertex[V]]): Seq[PackedVertex[V]] = prev match {
    case Nil => Nil
    case Seq(single) if (dag.shouldSkip(single)) => followPhantomChain(dag.delegate.parents(single))
    case multiple => {
      if (multiple.exists(v => dag.shouldSkip(v))) {
        throw new RuntimeException("Found multiple parents while re-mapping parents of a meta vertex. " +
        		"However, one of those parents is an epsilon or phantom vertex.")
      }
      multiple // good, we've found our final parents
    }
  }
  
  private def mapParents(raw: UnpackedVertex[V,H,E,D]): Option[UnpackedMetaVertex[V,H,E,D]] = {  
    // TODO: CAN WE STOP UNPACKING EARLY?
    
    val parents: Seq[PackedVertex[V]] = followPhantomChain(Seq(raw.packed))
    assert(parents.size == raw.parentRealizations.size,
           "Parent size %d != parentReal.size %d".format(parents.size, raw.parentRealizations.size))
           
    // these lists are both parallel to the number of incoming metaedges
    val activeEdges = new mutable.ListBuffer[HyperEdge[H,E]]
    val metaParentReals = new mutable.ListBuffer[Seq[Seq[D]]]
           
    // for: parallel to number of incoming meta edges
    for ( (parentEpsilonV: PackedVertex[_], parentEpsilonReals: Seq[Seq[D]]) <- parents.zip(raw.parentRealizations)) {
      val parentEpsilonUV: UnpackedVertex[V,H,E,D] = skips( (parentEpsilonV, parentEpsilonReals) )
      // use this Seq[Seq[D]], which is parallel to the active hyperedge
      activeEdges += parentEpsilonUV.edge.get
      metaParentReals += parentEpsilonUV.parentRealizations
    }
    Some(new UnpackedMetaVertex[V,H,E,D](raw.packed, activeEdges, raw.realization, metaParentReals, raw))
  }
  
  private def getNextDelegate(): Option[UnpackedVertex[V,H,E,D]] = delegate.take() match {
    case Some(uv) if (dag.shouldSkip(uv.packed)) => {
      //println("TAKE SKIPPING: " + result)
      delegate.complete(uv)
      if (dag.shouldSkip(uv.packed)) {
        skips += (uv.packed, uv.realization) -> uv // TODO: We'd really prefer not to store these...
      }
      getNextDelegate()
    }
    case opt => opt
  }
  
  private def getNextMeta(): Option[UnpackedMetaVertex[V,H,E,D]] = getNextDelegate() match {
    case None => None
    case Some(raw: UnpackedVertex[_,_,_,_]) => mapParents(raw)
  }
  
  override def complete(item: UnpackedMetaVertex[V,H,E,D], continue: Boolean = true) = {
    debug("Completing: " + item)
    delegate.complete(item.dual, continue)
  }
<<<<<<< HEAD

  override def take(): Option[UnpackedMetaVertex[V,H,E,D]] = getNextMeta() match {
    case Some(candidate) if (!vertexFilter(candidate)) => {
      complete(candidate, continue=false)
      take()
    }
    case opt => opt 
=======
  
  private def getNext(): Option[UnpackedMetaVertex[V,H,E,D]] = {
    // never return epsilon vertices nor phantom verties
    // we're guaranteed to only have one epsilon vertex in between vertices (no chains)
    // but phantom vertices break this
    @tailrec def skipEpsilonChain(): Option[UnpackedVertex[V,H,E,D]] = delegate.take() match {
      case None => None
      case Some(uv) if (dag.shouldSkip(uv.packed)) => {
        debug("Skipping: " + uv)
        delegate.complete(uv)
        if (dag.isEpsilon(uv.packed)) {
          // TODO: We'd really prefer not to store these...
          epsilons += (uv.packed, uv.realization) -> uv
        }
        skipEpsilonChain()
      }
      case result @ Some(v) => result
    }
    
    skipEpsilonChain() match {
      case None => None
      case Some(raw: UnpackedVertex[_,_,_,_]) => {
        val parents = dag.delegate.parents(raw.packed)
        assert(parents.size == raw.parentRealizations.size,
               "Parent size %d != parentReal.size %d".format(parents.size, raw.parentRealizations.size))
               
        // these lists are all parallel to the number of incoming metaedges
        val unpackedParents: Seq[UnpackedVertex[V,H,E,D]] = parents.zip(raw.parentRealizations).map {
          case (parentEpsilonV, parentEpsilonReals) => epsilons( (parentEpsilonV, parentEpsilonReals) )
        }
        val activeEdges: Seq[HyperEdge[H,E]] = unpackedParents.map(unpacked => unpacked.edge.get)
        val metaParentReals: Seq[Seq[Seq[D]]] = unpackedParents.map(unpacked => unpacked.parentRealizations)
        Some(new UnpackedMetaVertex[V,H,E,D](raw.packed, activeEdges, raw.realization, metaParentReals, raw))
      }
    }
  }

  override def take(): Option[UnpackedMetaVertex[V,H,E,D]] = {
    @tailrec def recursiveTake(): Option[UnpackedMetaVertex[V,H,E,D]] = getNext() match {
      case None => None
      case result @ Some(candidate) if (vertexFilter(candidate)) => {
        debug("Yielding: " + candidate)
        result
      }
      case Some(candidate) => {
        debug("META Vertex filter does not contain: " + candidate)
        complete(candidate, continue=false)
        recursiveTake() 
      }
    }
    recursiveTake()
>>>>>>> a1790226
  }
}<|MERGE_RESOLUTION|>--- conflicted
+++ resolved
@@ -39,84 +39,22 @@
     override def apply(he: HyperEdge[H,E]) = !dag.isEpsilon(he)
   }
 
-  private val delegate = new UnpackedDagWalker[V,H,E,D,F](dag.delegate, selectionFilter, hedgeFilter, constraintFilter,
-                                                          new DefaultVertexFilter[V,H,E,D], comboTransformer, toD)
+  private val delegate = new UnpackedDagWalker[V,H,E,D,F](
+    dag.delegate, selectionFilter, hedgeFilter, constraintFilter,
+    new DefaultVertexFilter[V,H,E,D], comboTransformer, toD)
 
   // we must be able to recover the epsilon-antecedents of non-epsilon vertices
-  // ...AND phantom-antecedents to support graph-internal phantom vertices
   // so that we can properly populate their state maps
   // unfortunately, this kills space complexity, since we must hold on to these until
   // all members of a packed vertex have been unpacked
   // TODO: Right now, we don't dectect when all members of a packed vertex have
   // been unpacked so that we can reclaim space. Could we refcount them?
-  private val skips = new mutable.HashMap[(PackedVertex[V],Seq[D]), UnpackedVertex[V,H,E,D]]
-  
-  // after getNextMeta skips over any phantoms and epsilons, we must then
-  // re-map the parent realizations of the metavertex to be returned, which involves
-  // tracing backward over any epsilon and phantom vertices
-  private def followPhantomChain(prev: Seq[PackedVertex[V]]): Seq[PackedVertex[V]] = prev match {
-    case Nil => Nil
-    case Seq(single) if (dag.shouldSkip(single)) => followPhantomChain(dag.delegate.parents(single))
-    case multiple => {
-      if (multiple.exists(v => dag.shouldSkip(v))) {
-        throw new RuntimeException("Found multiple parents while re-mapping parents of a meta vertex. " +
-        		"However, one of those parents is an epsilon or phantom vertex.")
-      }
-      multiple // good, we've found our final parents
-    }
-  }
-  
-  private def mapParents(raw: UnpackedVertex[V,H,E,D]): Option[UnpackedMetaVertex[V,H,E,D]] = {  
-    // TODO: CAN WE STOP UNPACKING EARLY?
-    
-    val parents: Seq[PackedVertex[V]] = followPhantomChain(Seq(raw.packed))
-    assert(parents.size == raw.parentRealizations.size,
-           "Parent size %d != parentReal.size %d".format(parents.size, raw.parentRealizations.size))
-           
-    // these lists are both parallel to the number of incoming metaedges
-    val activeEdges = new mutable.ListBuffer[HyperEdge[H,E]]
-    val metaParentReals = new mutable.ListBuffer[Seq[Seq[D]]]
-           
-    // for: parallel to number of incoming meta edges
-    for ( (parentEpsilonV: PackedVertex[_], parentEpsilonReals: Seq[Seq[D]]) <- parents.zip(raw.parentRealizations)) {
-      val parentEpsilonUV: UnpackedVertex[V,H,E,D] = skips( (parentEpsilonV, parentEpsilonReals) )
-      // use this Seq[Seq[D]], which is parallel to the active hyperedge
-      activeEdges += parentEpsilonUV.edge.get
-      metaParentReals += parentEpsilonUV.parentRealizations
-    }
-    Some(new UnpackedMetaVertex[V,H,E,D](raw.packed, activeEdges, raw.realization, metaParentReals, raw))
-  }
-  
-  private def getNextDelegate(): Option[UnpackedVertex[V,H,E,D]] = delegate.take() match {
-    case Some(uv) if (dag.shouldSkip(uv.packed)) => {
-      //println("TAKE SKIPPING: " + result)
-      delegate.complete(uv)
-      if (dag.shouldSkip(uv.packed)) {
-        skips += (uv.packed, uv.realization) -> uv // TODO: We'd really prefer not to store these...
-      }
-      getNextDelegate()
-    }
-    case opt => opt
-  }
-  
-  private def getNextMeta(): Option[UnpackedMetaVertex[V,H,E,D]] = getNextDelegate() match {
-    case None => None
-    case Some(raw: UnpackedVertex[_,_,_,_]) => mapParents(raw)
-  }
-  
+  private val epsilons = new mutable.HashMap[(PackedVertex[V],Seq[D]), UnpackedVertex[V,H,E,D]]
+
   override def complete(item: UnpackedMetaVertex[V,H,E,D], continue: Boolean = true) = {
     debug("Completing: " + item)
     delegate.complete(item.dual, continue)
   }
-<<<<<<< HEAD
-
-  override def take(): Option[UnpackedMetaVertex[V,H,E,D]] = getNextMeta() match {
-    case Some(candidate) if (!vertexFilter(candidate)) => {
-      complete(candidate, continue=false)
-      take()
-    }
-    case opt => opt 
-=======
   
   private def getNext(): Option[UnpackedMetaVertex[V,H,E,D]] = {
     // never return epsilon vertices nor phantom verties
@@ -168,6 +106,5 @@
       }
     }
     recursiveTake()
->>>>>>> a1790226
   }
 }